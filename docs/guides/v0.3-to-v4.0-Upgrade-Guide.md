--- conflicted
+++ resolved
@@ -60,7 +60,6 @@
 
 Specific changes include:
 
-<<<<<<< HEAD
 - The `callback` function now receives a single error argument. To retreive the created/updated object use: 
 
 ```JS
@@ -77,16 +76,6 @@
 
 - `options.validationMethods` is no longer supported, please apply any custom validation before calling `updateHandler.process()`
 - `options.errorMessages` is no longer supported, as fields may now return different error conditions and replacing specific error detail with a simple string has the potential to be misleading and frustrating for users. If you want to show custom messages, please handle this on a case-by-case basis in your application.
-=======
-- The `callback` function now receives a single error argument
-- `options.validationMethods` is no longer supported, please apply any
-custom validation before calling `updateHandler.process()`
-- `options.errorMessages` is no longer supported, as fields may now
-return different error conditions and replacing specific error detail
-with a simple string has the potential to be misleading and frustrating
-for users. If you want to show custom messages, please handle this on a
-case-by-case basis in your application.
->>>>>>> c9f5bc11
 
 The `flashErrors` option now supports the following values:
 
