--- conflicted
+++ resolved
@@ -263,8 +263,6 @@
 		app.use(compression());
 	}
 
-<<<<<<< HEAD
-=======
 	// Pre static config
 	if ('function' === typeof this.get('pre:static')) {
 		debug('configuring pre:static middleware');
@@ -276,7 +274,6 @@
 
 	// Serve static assets
 
->>>>>>> 604b35eb
 	if (this.get('favico')) {
 		app.use(favicon(this.getPath('favico')));
 	}
@@ -355,19 +352,12 @@
 		}, this);
 	}
 
-<<<<<<< HEAD
-	// Handle dynamic requests
-
-=======
 	// Log dynamic requests
->>>>>>> 604b35eb
 	if (this.get('logger')) {
 		debug('adding request logger');
 		app.use(morgan(this.get('logger'), this.get('logger options')));
 	}
 
-<<<<<<< HEAD
-=======
 	// Pre bodyparser middleware
 	if ('function' === typeof this.get('pre:bodyparser')) {
 		debug('configuring pre:bodyparser middleware');
@@ -378,7 +368,6 @@
 	});
 
 	// Set up body options and cookie parser
->>>>>>> 604b35eb
 	var bodyParserParams = {};
 
 	if (this.get('file limit')) {
@@ -444,12 +433,6 @@
 		this.pre('routes', ipRangeMiddleware);
 	}
 
-<<<<<<< HEAD
-	// Pre-route middleware
-
-	app.use(function(req, res, next){
-		debug('adding pre-route middlewares');
-=======
 	// Pre route config
 
 	// Pre session config
@@ -458,7 +441,6 @@
 		this.get('pre:routes')(app);
 	}
 	app.use(function(req, res, next) {
->>>>>>> 604b35eb
 		keystone.callHook('pre:routes', req, res, next);
 	});
 
@@ -480,10 +462,6 @@
 	var setHandlers = function () {
 
 		// Handle redirects before 404s
-<<<<<<< HEAD
-
-=======
->>>>>>> 604b35eb
 		if (Object.keys(keystone._redirects).length) {
 			app.use(function(req, res, next) {
 				if (keystone._redirects[req.path]) {
@@ -495,22 +473,12 @@
 		}
 
 		// Handle 404 (no route matched) errors
-<<<<<<< HEAD
-
-=======
->>>>>>> 604b35eb
 		var default404Handler = function(req, res, next) {// eslint-disable-line no-unused-vars
 			res.status(404).send(keystone.wrapHTMLError('Sorry, no page could be found at this address (404)'));
 		};
 
 		app.use(function(req, res, next) {
-<<<<<<< HEAD
-
 			var err404 = keystone.get('404');
-
-=======
-			var err404 = keystone.get('404');
->>>>>>> 604b35eb
 			if (err404) {
 				try {
 					if ('function' === typeof err404) {
@@ -534,10 +502,6 @@
 			} else {
 				default404Handler(req, res, next);
 			}
-<<<<<<< HEAD
-
-=======
->>>>>>> 604b35eb
 		});
 
 		// Handle other errors
