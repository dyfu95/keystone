/**
 * Configures a Keystone app in encapsulated mode, but does not start it.
 *
 * Connects to the database and runs updates and then calls back.
 *
 * This is the code-path to use if you'd like to mount the keystone app as a sub-app in another express application.
 *
 *   var app = express();
 *
 *   //...do your normal express setup stuff, add middleware and routes (but not static content or error handling middleware yet)
 *
 *   keystone.mount('/content', app, function() {
 *	 //put your app's static content and error handling middleware here and start your server
 *   });
 *
 * Events are fired during initialisation to allow customisation, including:
 *
 *   - onMount
 *
 * If the events argument is a function, it is assumed to be the mounted event.
 *
 *
 * ####Options:
 *
 * Keystone supports the following options specifically for running in encapsulated mode (with no embedded server):
 *
 *   - name
 *   - port
 *   - views
 *   - view engine
 *   - compress
 *   - favico
 *   - less
 *   - static
 *   - headless
 *   - logger
 *   - cookie secret
 *   - session
 *   - 404
 *   - 500
 *   - routes
 *   - locals
 *   - auto update
 *
 *
 * @api public
 */

var _ = require('underscore'),
	P = require('bluebird'),
	express = require('express'),
	path = require('path'),
	utils = require('keystone-utils'),
	favicon = require('serve-favicon'),
	morgan = require('morgan'),
	methodOverride = require('method-override'),
	session = require('express-session'),
	multer = require('multer'),
	bodyParser = require('body-parser'),
	cookieParser = require('cookie-parser'),
	compression = require('compression');

var dashes = '\n------------------------------------------------\n';

function mount(mountPath, parentApp, events) {
	
	// Validate the express app instance
	
	if (!this.app) {
		console.error('\nKeystoneJS Initialisaton Error:\n\napp must be initialised. Call keystone.init() or keystone.connect(new Express()) first.\n');
		process.exit(1);
	}
	
	// Localise references to this for closures
	
	var keystone = this,
		app = this.app;
	
	// this.nativeApp indicates keystone has been mounted natively
	// (not as part of a custom middleware stack)
	// 
	this.nativeApp = true;
	
	// Initialise the mongo connection url
	
	if (!this.get('mongo')) {
		var dbName = this.get('db name') || utils.slug(this.get('name'));
		var dbUrl = process.env.MONGO_URI || process.env.MONGO_URL || process.env.MONGOLAB_URI || process.env.MONGOLAB_URL || (process.env.OPENSHIFT_MONGODB_DB_URL || 'mongodb://localhost/') + dbName;
		this.set('mongo', dbUrl);
	}
	
	// Initialise and validate session options
	
	if (!this.get('cookie secret')) {
		console.error('\nKeystoneJS Configuration Error:\n\nPlease provide a `cookie secret` value for session encryption.\n');
		process.exit(1);
	}
	
	var sessionOptions = this.get('session options');
	
	if (!_.isObject(sessionOptions)) {
		sessionOptions = {};
	}
	
	if (!sessionOptions.key) {
		sessionOptions.key = 'keystone.sid';
	}
	
	_.defaults(sessionOptions, {
		resave: false,
		secret: this.get('cookie secret'),
		saveUninitialized: false
	});
	
	sessionOptions.cookieParser = cookieParser(this.get('cookie secret'));

	var sessionStore = this.get('session store');
	
	var sessionStorePromise;

	if (sessionStore) {
		
		var waitForSessionStore;
		var sessionStoreOptions = this.get('session store options') || {};

		// Perform any session store specific configuration or exit on an unsupported session store
		
		switch (sessionStore) {
			
			case 'mongo':
				// default session store for using MongoDB
				sessionStore = 'connect-mongo';
				// same as connect-mongo defaults
				waitForSessionStore = true;
				_.defaults(sessionStoreOptions, {
					collection: 'app_sessions',
					url: this.get('mongo')
				});
				break;
				
			case 'connect-mongo':
				waitForSessionStore = true;
				_.defaults(sessionStoreOptions, {
					collection: 'app_sessions',
					url: this.get('mongo')
				});
				break;

			case 'connect-mongostore':
				waitForSessionStore = true;
				_.defaults(sessionStoreOptions, {
					collection: 'app_sessions'
				});
				if (!sessionStoreOptions.db) {
					console.error(
						'\nERROR: ' + sessionStore + ' requires `session store options` to be set.' +
						'\n' +
						'\nSee http://localhost:8080/docs/configuration#options-database for details.' +
					'\n');
					process.exit(1);
				}
				break;
			
			case 'redis':
				// default session store for using Redis
				sessionStore = 'connect-redis';
				// TODO: are there default options that should be applied here?
				break;
			case 'connect-redis':
				// TODO: are there default options that should be applied here?
				break;

			default:
				console.error(
						'\nERROR: unsupported session store ' + sessionStore + '.' +
						'\n' +
						'\nSee http://localhost:8080/docs/configuration#options-database for details.' +
					'\n');
				process.exit(1);
				break;
		}

		// Initialize the session store
		try {
			
<<<<<<< HEAD
			var SessionStore = require(sessionStore)(session);
			sessionStorePromise = new P(function(resolve) {
				sessionOptions.store = new SessionStore(sessionStoreOptions, resolve);
			});
=======
			var SessionStore = require(sessionStore)(express);
			
			if (waitForSessionStore) {
				sessionStorePromise = new P(function(resolve) {
					sessionOptions.store = new SessionStore(sessionStoreOptions, resolve);
				});
			} else {
				sessionOptions.store = new SessionStore(sessionStoreOptions);
			}
>>>>>>> 6ce23884
			
		} catch(e) {
			
			if (e.code === 'MODULE_NOT_FOUND') {
				
				// connect-redis must be explicitly installed @1.4.7, so we special-case it here
				var installName = (sessionStore === 'connect-redis') ? sessionStore + '@1.4.7' : sessionStore;
				
				console.error(
					'\nERROR: ' + sessionStore + ' not found.\n' +
					'\nPlease install ' + sessionStore + ' from npm to use it as a `session store` option.' +
					'\nYou can do this by running "npm install ' + installName + ' --save".' +
				'\n');
				process.exit(1);
				
			} else {
				throw e;
			}
		}
	}

	// expose initialised session options
	
	this.set('session options', sessionOptions);
	
	// wrangle arguments
	
	if (arguments.length === 1) {
		events = arguments[0];
		mountPath = null;
	}
	
	if ('function' === typeof events) {
		events = { onMount: events };
	}
	
	if (!events) events = {};
	
	/* Express sub-app mounting to external app at a mount point (if specified) */
	
	if (mountPath) {
		//fix root-relative keystone urls for assets (gets around having to re-write all the keystone templates)
		parentApp.all(/^\/keystone($|\/*)/, function(req, res, next) {
			req.url = mountPath + req.url;
			next();
		});
		
		parentApp.use(mountPath, app);
	}
	
	/* Keystone's encapsulated Express App Setup */
	
	// Allow usage of custom view engines
	
	if (this.get('custom engine')) {
		app.engine(this.get('view engine'), this.get('custom engine'));
	}
	
	// Set location of view templates and view engine
	
	app.set('views', this.getPath('views') || path.sep + 'views');
	app.set('view engine', this.get('view engine'));
	
	// Apply locals
	
	if (utils.isObject(this.get('locals'))) {
		_.extend(app.locals, this.get('locals'));
	}
	
	// Indent HTML everywhere, except production

	if (this.get('env') !== 'production') {
		app.locals.pretty = true;
	}
	
	// Default view caching logic

	app.set('view cache', this.get('env') === 'production' ? true : false);
	
	// Setup view caching from app settings

	if (this.get('view cache') !== undefined) {
		app.set('view cache', this.get('view cache'));
	}

	// Serve static assets

	if (this.get('compress')) {
		app.use(compression());
	}
	
	if (this.get('favico')) {
		app.use(favicon(this.getPath('favico')));
	}
	
	// the less option can be a single path, or array of paths
	// when set, we configure the less middleware
	
	var lessPaths = this.get('less'),
		lessMiddlewareOptions = this.get('less middleware options') || {},
		lessParserOptions = this.get('less parser options') || {},
		lessCompilerOptions = this.get('less compiler options') || {};
	
	if (_.isString(lessPaths)) {
		lessPaths = [lessPaths];
	}
	
	if (_.isArray(lessPaths)) {
		_.each(lessPaths, function(value) {
			app.use(require('less-middleware')(this.expandPath(value), lessMiddlewareOptions, lessParserOptions, lessCompilerOptions));
		}, this);
	}
	
	// the sass option can be a single path, or array of paths
	// when set, we configure the node-sass middleware
	
	var sassPaths = this.get('sass'),
		sassOptions = this.get('sass options') || {};
	
	if (_.isString(sassPaths)) {
		sassPaths = [sassPaths];
	}
	
	if (_.isArray(sassPaths)) {
		var sassMiddleware;
		try {
			sassMiddleware = require('node-sass-middleware');
		} catch(e) {
			if (e.code === 'MODULE_NOT_FOUND') {
				console.error(
					'\nERROR: node-sass not found.\n' +
					'\nPlease install the node-sass-middleware from npm to use the `sass` option.' +
					'\nYou can do this by running "npm install node-sass-middleware --save".\n'
				);
				process.exit(1);
			} else {
				throw e;
			}
		}
		_.each(sassPaths, function(value) {
			app.use(sassMiddleware(_.extend({
				src: this.expandPath(value),
				dest: this.expandPath(value),
				outputStyle: this.get('env') === 'production' ? 'compressed' : 'nested'
			}, sassOptions)));
		}, this);
	}
	
	// the static option can be a single path, or array of paths
	// when set, we configure the express static middleware
	
	var staticPaths = this.get('static');
	var staticOptions = this.get('static options');
	
	if (_.isString(staticPaths)) {
		staticPaths = [staticPaths];
	}
	
	if (_.isArray(staticPaths)) {
		_.each(staticPaths, function(value) {
			app.use(express.static(this.expandPath(value), staticOptions));
		}, this);
	}
	
	// unless the headless option is set (which disables the Admin UI),
	// bind the static handler for the Admin UI public resources
	if (!this.get('headless')) {
		this.static(app);
	}
	
	// Handle dynamic requests
	
	if (this.get('logger')) {
		app.use(morgan(this.get('logger')));
	}
	
	if (this.get('file limit')) {
		app.use(express.limit(this.get('file limit')));
	}
	
	app.use(bodyParser.json());
	app.use(bodyParser.urlencoded({ extended: true }));
	app.use(methodOverride());
	app.use(sessionOptions.cookieParser);
	app.use(session(sessionOptions));
	app.use(multer());
	app.use(require('connect-flash')());
	
	if (this.get('session') === true) {
		app.use(this.session.persist);
	} else if ('function' === typeof this.get('session')) {
		app.use(this.get('session'));
	}
	
	// Process 'X-Forwarded-For' request header
	
	if (this.get('trust proxy') === true) {
		app.enable('trust proxy');
	} else {
		app.disable('trust proxy');
	}
	
	// Check for IP range restrictions
	
	if (this.get('allowed ip ranges')) {
		if (!app.get('trust proxy')) {
			console.log(
				'KeystoneJS Initialisaton Error:\n\n' +
				'to set IP range restrictions the "trust proxy" setting must be enabled.\n\n'
			);
			process.exit(1);
		}
		var ipRangeMiddleware = require('./lib/security/ipRangeRestrict')(
			this.get('allowed ip ranges'),
			this.wrapHTMLError
		);
		this.pre('routes', ipRangeMiddleware);
	}
	
	// Pre-route middleware
	
	this._pre.routes.forEach(function(fn) {
		try {
			app.use(fn);
		}
		catch(e) {
			if (keystone.get('logger')) {
				console.log('Invalid pre-route middleware provided');
			}
			throw e;
		}
	});
	
	// Headless mode means don't bind the Keystone routes
	
	if (!this.get('headless')) {
		this.routes(app);
	}
	
	
	// Configure application routes
	if ('function' === typeof this.get('routes')) {
		this.get('routes')(app);
	}
	
	//prepare the error handlers; they should be called last
	var setHandlers = function () {
		// Handle redirects before 404s
	
		if (Object.keys(keystone._redirects).length) {
			app.use(function(req, res, next) {
				if (keystone._redirects[req.path]) {
					res.redirect(keystone._redirects[req.path]);
				} else {
					next();
				}
			});
		}
		
		// Handle 404 (no route matched) errors
		
		var default404Handler = function(req, res, next) {
			res.status(404).send(keystone.wrapHTMLError('Sorry, no page could be found at this address (404)'));
		};
		
		app.use(function(req, res, next) {
			
			var err404 = keystone.get('404');
			
			if (err404) {
				try {
					if ('function' === typeof err404) {
						err404(req, res, next);
					} else if ('string' === typeof err404) {
						res.status(404).render(err404);
					} else {
						if (keystone.get('logger')) {
							console.log(dashes + 'Error handling 404 (not found): Invalid type (' + (typeof err404) + ') for 404 setting.' + dashes);
						}
						default404Handler(req, res, next);
					}
				} catch(e) {
					if (keystone.get('logger')) {
						console.log(dashes + 'Error handling 404 (not found):');
						console.log(e);
						console.log(dashes);
					}
					default404Handler(req, res, next);
				}
			} else {
				default404Handler(req, res, next);
			}
			
		});
		
		// Handle other errors
		
		var default500Handler = function(err, req, res, next) {
			
			if (keystone.get('logger')) {
				if (err instanceof Error) {
					console.log((err.type ? err.type + ' ' : '') + 'Error thrown for request: ' + req.url);
				} else {
					console.log('Error thrown for request: ' + req.url);
				}
				console.log(err.stack || err);
			}
			
			var msg = '';
			
			if (keystone.get('env') === 'development') {
				
				if (err instanceof Error) {
					if (err.type) {
						msg += '<h2>' + err.type + '</h2>';
					}
					msg += utils.textToHTML(err.message);
				} else if ('object' === typeof err) {
					msg += '<code>' + JSON.stringify(err) + '</code>';
				} else if (err) {
					msg += err;
				}
			}
			
			res.status(500).send(keystone.wrapHTMLError('Sorry, an error occurred loading the page (500)', msg));
		};
		
		app.use(function(err, req, res, next) {
			
			var err500 = keystone.get('500');
			
			if (err500) {
				try {
					if ('function' === typeof err500) {
						err500(err, req, res, next);
					} else if ('string' === typeof err500) {
						res.locals.err = err;
						res.status(500).render(err500);
					} else {
						if (keystone.get('logger')) {
							console.log(dashes + 'Error handling 500 (error): Invalid type (' + (typeof err500) + ') for 500 setting.' + dashes);
						}
						default500Handler(err, req, res, next);
					}
				} catch(e) {
					if (keystone.get('logger')) {
						console.log(dashes + 'Error handling 500 (error):');
						console.log(e);
						console.log(dashes);
					}
					default500Handler(err, req, res, next);
				}
			} else {
				default500Handler(err, req, res, next);
			}
			
		});
	};
	
	// Connect to database
	
	var mongoConnectionOpen = false;
	
	// support replica sets for mongoose
	if (this.get('mongo replica set')){
		
		var replicaData = this.get('mongo replica set');
		var replica = '';
		
		var credentials = (replicaData.username && replicaData.password) ? replicaData.username + ':' + replicaData.password + '@' : '';
		
		replicaData.db.servers.forEach(function (server) {
			replica += 'mongodb://' + credentials + server.host + ':' + server.port + '/' + replicaData.db.name + ',';
		});
		
		var options = {
			auth: { authSource: replicaData.authSource },
			replset: {
				rs_name: replicaData.db.replicaSetOptions.rs_name,
				readPreference: replicaData.db.replicaSetOptions.readPreference
			}
		};
		
		this.mongoose.connect(replica, options);
		
	} else {
		
		this.mongoose.connect(this.get('mongo'));
		
	}
	
	this.mongoose.connection.on('error', function(err) {
		
		if (keystone.get('logger')) {
			console.log('------------------------------------------------');
			console.log('Mongo Error:\n');
			console.log(err);
		}
		
		if (mongoConnectionOpen) {
			if (err.name === 'ValidationError') return;
			throw err;
		} else {
			throw new Error('KeystoneJS (' + keystone.get('name') + ') failed to start');
		}
		
	}).on('open', function() {
		
		mongoConnectionOpen = true;
		
		var mounted = function() {
			events.onMount && events.onMount();
			setHandlers();
		};
		
		var connected = function() {
			if (keystone.get('auto update')) {
				keystone.applyUpdates(mounted);
			} else {
				mounted();
			}
		};
		
		if (sessionStorePromise) {
			sessionStorePromise.then(connected);
		} else {
			connected();
		}
		
	});
}

module.exports = mount;<|MERGE_RESOLUTION|>--- conflicted
+++ resolved
@@ -183,13 +183,7 @@
 		// Initialize the session store
 		try {
 			
-<<<<<<< HEAD
 			var SessionStore = require(sessionStore)(session);
-			sessionStorePromise = new P(function(resolve) {
-				sessionOptions.store = new SessionStore(sessionStoreOptions, resolve);
-			});
-=======
-			var SessionStore = require(sessionStore)(express);
 			
 			if (waitForSessionStore) {
 				sessionStorePromise = new P(function(resolve) {
@@ -198,7 +192,6 @@
 			} else {
 				sessionOptions.store = new SessionStore(sessionStoreOptions);
 			}
->>>>>>> 6ce23884
 			
 		} catch(e) {
 			
