--- conflicted
+++ resolved
@@ -31,22 +31,12 @@
   render() {
     const { Component, pageProps, apolloClient, user } = this.props;
     return (
-<<<<<<< HEAD
-      <Container>
-        <AuthProvider intitialUserValue={user}>
-          <ApolloProvider client={apolloClient}>
-            <StylesBase />
-            <Navbar />
-            <Component {...pageProps} />
-          </ApolloProvider>
-        </AuthProvider>
-      </Container>
-=======
       <ToastProvider>
         <Container>
           <AuthProvider intitialUserValue={user}>
             <ApolloProvider client={apolloClient}>
               <ApolloHooksProvider client={apolloClient}>
+                <StylesBase />
                 <Navbar />
                 <Component {...pageProps} />
               </ApolloHooksProvider>
@@ -54,7 +44,6 @@
           </AuthProvider>
         </Container>
       </ToastProvider>
->>>>>>> 51e7330a
     );
   }
 }
