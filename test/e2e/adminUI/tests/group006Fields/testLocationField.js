--- conflicted
+++ resolved
@@ -63,13 +63,8 @@
 						'state': 'State A',
 						'postcode': 'AAA AAA',
 						'country': 'AAA',
-<<<<<<< HEAD
-						'geoLat': '123',
-						'geoLng': '123'
-=======
 						'geoLat': '90',
 						'geoLng': '100'
->>>>>>> f4ad89cc
 					},
 				},
 			],
@@ -88,13 +83,8 @@
 						'state': 'State A',
 						'postcode': 'AAA AAA',
 						'country': 'AAA',
-<<<<<<< HEAD
-						'geoLat': '123',
-						'geoLng': '123'
-=======
 						'geoLat': '90',
 						'geoLng': '100'
->>>>>>> f4ad89cc
 					},
 				},
 			],
@@ -125,13 +115,8 @@
 						'state': 'State A',
 						'postcode': 'AAA AAA',
 						'country': 'AAA',
-<<<<<<< HEAD
-						'geoLat': '123',
-						'geoLng': '123'
-=======
 						'geoLat': '90',
 						'geoLng': '100'
->>>>>>> f4ad89cc
 					},
 				},
 			],
@@ -165,13 +150,8 @@
 						'state': 'State B',
 						'postcode': 'BBB BBB',
 						'country': 'BBB',
-<<<<<<< HEAD
-						'geoLat': '123',
-						'geoLng': '123'
-=======
 						'geoLat': '90',
 						'geoLng': '100'
->>>>>>> f4ad89cc
 					},
 				},
 			],
@@ -195,13 +175,8 @@
 						'state': 'State A',
 						'postcode': 'AAA AAA',
 						'country': 'AAA',
-<<<<<<< HEAD
-						'geoLat': '123',
-						'geoLng': '123'
-=======
 						'geoLat': '90',
 						'geoLng': '100'
->>>>>>> f4ad89cc
 					},
 				},
 				{
@@ -214,13 +189,8 @@
 						'state': 'State B',
 						'postcode': 'BBB BBB',
 						'country': 'BBB',
-<<<<<<< HEAD
-						'geoLat': '123',
-						'geoLng': '123'
-=======
 						'geoLat': '90',
 						'geoLng': '100'
->>>>>>> f4ad89cc
 					},
 				},
 			],
