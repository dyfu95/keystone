--- conflicted
+++ resolved
@@ -1,9 +1,6 @@
 var CodeList = require('./lists/code');
-<<<<<<< HEAD
+var ColorList = require('./lists/color');
 var DateList = require('./lists/date');
-=======
-var ColorList = require('./lists/color');
->>>>>>> ca35778c
 var NameList = require('./lists/name');
 var SelectList = require('./lists/select');
 var TextList = require('./lists/text');
@@ -19,11 +16,8 @@
 				// DEFINE ALL LISTS
 				//
 				codeList: new CodeList(),
-<<<<<<< HEAD
+				colorList: new ColorList(),
 				dateList: new DateList(),
-=======
-				colorList: new ColorList(),
->>>>>>> ca35778c
 				nameList: new NameList(),
 				selectList: new SelectList(),
 				textList: new TextList(),
