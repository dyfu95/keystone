--- conflicted
+++ resolved
@@ -5,25 +5,10 @@
 require('./lib/bootstrap-colorpicker');
 
 module.exports = Field.create({
-	
-	componentDidMount: function() {
-		if (!this.refs.field) return;
-
-	},
-
-<<<<<<< HEAD
 	renderField: function() {
 		return [
 			<input ref='field' type='text' className='form-control' onChange={this.valueChanged} name={this.props.path} value={this.props.value} autoComplete='off' />,
 			<div className='color-preview' style={ { color: this.props.value } } />
 		];
-=======
-		return <div className='field field-type-color'>
-			<label className='field-label'>{this.props.label}</label>
-			<div className='field-ui'>{field}</div>
-			<Note note={this.props.note} />
-		</div>;
->>>>>>> 13075362
 	}
-	
 });