--- conflicted
+++ resolved
@@ -29,13 +29,8 @@
 		Keystone.query = '#{query}';
 		Keystone.csrf_query = '!{csrf_query}';
 	script(src='/keystone/js/packages.js')
-<<<<<<< HEAD
 	script(src='/keystone/js/list-header.js')
 	script(src='/keystone/js/list-table.js')
-=======
-	script(src='/keystone/js/fields.js')
-	script(src='/keystone/js/list.js')
->>>>>>> 303f9df5
 			
 block content
 	//- New React View
@@ -396,6 +391,7 @@
 			else
 				.count Showing #{utils.plural(items.total, '* ' + list.singular, '* ' + list.plural)}
 		
+		
 		#list-view-table
 
 		//- - var sortable = list.get('sortable') && !list.get('sortContext') && sort.by == 'sortOrder'
