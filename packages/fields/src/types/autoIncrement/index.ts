import {
  BaseGeneratedListTypes,
  FieldDefaultValue,
  fieldType,
  FieldTypeFunc,
  CommonFieldConfig,
  orderDirectionEnum,
  schema,
  filters,
} from '@keystone-next/types';
import { resolveView } from '../../resolve-view';
import { getIndexType } from '../../get-index-type';

export type AutoIncrementFieldConfig<TGeneratedListTypes extends BaseGeneratedListTypes> =
  CommonFieldConfig<TGeneratedListTypes> & {
    defaultValue?: FieldDefaultValue<number, TGeneratedListTypes>;
    isRequired?: boolean;
    isIndexed?: boolean;
    isUnique?: boolean;
  };

export const autoIncrement =
  <TGeneratedListTypes extends BaseGeneratedListTypes>({
    isRequired,
    defaultValue,
    isIndexed,
    isUnique,
    ...config
  }: AutoIncrementFieldConfig<TGeneratedListTypes> = {}): FieldTypeFunc =>
  meta => {
    return fieldType({
      kind: 'scalar',
      mode: 'optional',
      scalar: 'Int',
      default: { kind: 'autoincrement' },
      index: getIndexType({ isIndexed, isUnique }),
    })({
      ...config,
      input: {
        where: {
          arg: schema.arg({
            type: filters[meta.provider].Int.optional,
          }),
          resolve: filters.resolveCommon,
        },
        uniqueWhere: isUnique ? { arg: schema.arg({ type: schema.Int }) } : undefined,
        create: { arg: schema.arg({ type: schema.Int }) },
        update: { arg: schema.arg({ type: schema.Int }) },
        orderBy: { arg: schema.arg({ type: orderDirectionEnum }) },
      },
      output: schema.field({ type: schema.Int }),
      views: resolveView('integer/views'),
      __legacy: {
        isRequired,
        defaultValue,
<<<<<<< HEAD
        filters: {
          fields: {
            ...legacyFilters.fields.equalityInputFields(meta.fieldKey, schema.Int),
            ...legacyFilters.fields.orderingInputFields(meta.fieldKey, schema.Int),
            ...legacyFilters.fields.inInputFields(meta.fieldKey, schema.Int),
          },
          impls: {
            ...equalityConditions(meta.fieldKey, x => Number(x) || -1),
            ...legacyFilters.impls.orderingConditions(meta.fieldKey, x => Number(x) || -1),
            ...inConditions(meta.fieldKey, x => x.map((xx: any) => Number(xx) || -1)),
          },
        },
=======
>>>>>>> 3904a9cf
      },
    });
  };<|MERGE_RESOLUTION|>--- conflicted
+++ resolved
@@ -53,21 +53,6 @@
       __legacy: {
         isRequired,
         defaultValue,
-<<<<<<< HEAD
-        filters: {
-          fields: {
-            ...legacyFilters.fields.equalityInputFields(meta.fieldKey, schema.Int),
-            ...legacyFilters.fields.orderingInputFields(meta.fieldKey, schema.Int),
-            ...legacyFilters.fields.inInputFields(meta.fieldKey, schema.Int),
-          },
-          impls: {
-            ...equalityConditions(meta.fieldKey, x => Number(x) || -1),
-            ...legacyFilters.impls.orderingConditions(meta.fieldKey, x => Number(x) || -1),
-            ...inConditions(meta.fieldKey, x => x.map((xx: any) => Number(xx) || -1)),
-          },
-        },
-=======
->>>>>>> 3904a9cf
       },
     });
   };