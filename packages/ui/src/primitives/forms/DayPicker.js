--- conflicted
+++ resolved
@@ -92,8 +92,6 @@
   marginTop: 2,
   width: '1em',
 }));
-
-<<<<<<< HEAD
 /*
 const SelectMonths = () => {
   const months = ['Jan', 'Feb', 'Mar', 'Apr', 'May', 'Jun', 'Jul', 'Oct', 'Nov', 'Dec']
@@ -103,7 +101,8 @@
       components={{DropdownIndicator: null, IndicatorSeparator: null}}
     />
   )
-=======
+*/
+
 type Props = {
   children?: Node,
   /** Field disabled */
@@ -126,9 +125,7 @@
   handleDayChange: any => mixed,
   handleTimeChange: any => mixed,
   handleOffsetChange: any => mixed,
->>>>>>> 2a5b38cf
 };
-*/
 
 class SelectYear extends React.Component {
   render() {
@@ -141,7 +138,6 @@
       handleYearSelect(event, setDate, setSelectedDate);
     };
 
-<<<<<<< HEAD
     return (
       <select onChange={onChange} value={getYear(date)}>
         {years.map((year, i) => (
@@ -158,28 +154,9 @@
   }
 }
 
-// type Props = {
-//   children?: Node,
-//   /** Field disabled */
-//   isDisabled?: boolean,
-//   /** Marks this as a required field */
-//   isRequired?: boolean,
-//   /** Field name */
-//   name?: string,
-//   /** onChange event handler */
-//   onChange: any => mixed,
-//   /** Field value */
-//   value: string,
-//   /** Ref to apply to the inner Element */
-//   innerRef?: Ref<*>,
-// };
-
-export const DayPicker = props => {
-=======
 type DayPickerProps = {};
 
 export const DayPicker = (props: DayPickerProps) => {
->>>>>>> 2a5b38cf
   function BasicCalendar(kalendaryo) {
     const {
       getFormattedDate,
@@ -257,15 +234,9 @@
   return <Kalendaryo {...props} render={BasicCalendar} />;
 };
 
-<<<<<<< HEAD
-export const DateTimePicker = props => {
-  const { date, time, offset, htmlID, autoFocus } = props;
-  const { handleDayChange, handleTimeChange, handleOffsetChange, handleYearSelect } = props;
-=======
 export const DateTimePicker = (props: Props) => {
   const { date, time, offset, htmlID, autoFocus, isDisabled, innerRef } = props;
-  const { handleDayChange, handleTimeChange, handleOffsetChange } = props;
->>>>>>> 2a5b38cf
+  const { handleDayChange, handleTimeChange, handleOffsetChange, handleYearSelect } = props;
   const TODAY = new Date();
 
   const options = [
