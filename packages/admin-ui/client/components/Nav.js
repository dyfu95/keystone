--- conflicted
+++ resolved
@@ -60,56 +60,6 @@
         })}
       </NavGroup>
       <NavGroup>
-<<<<<<< HEAD
-        <PrimaryNavItem target="_blank" href={GITHUB_PROJECT} title="GitHub">
-          <MarkGithubIcon />
-          <A11yText>GitHub</A11yText>
-        </PrimaryNavItem>
-        <NavSeparator />
-        <PrimaryNavItem
-          target="_blank"
-          href={graphiqlPath}
-          title="Graphiql Console"
-        >
-          <TerminalIcon />
-          <A11yText>Graphiql Console</A11yText>
-        </PrimaryNavItem>
-        <NavSeparator />
-        <PrimaryNavItem to={`${adminPath}/style-guide`} title="Style Guide">
-          <TelescopeIcon />
-          <A11yText>Style Guide</A11yText>
-        </PrimaryNavItem>
-        {withAuth ? (
-          <Fragment>
-            <NavSeparator />
-            <SessionProvider {...{ signinPath, signoutPath, sessionPath }}>
-              {({ user, isLoading }) => {
-                if (isLoading) {
-                  return (
-                    <PrimaryNavItem title="Loading user info">
-                      <EllipsisIcon />
-                      <A11yText>Loading user info</A11yText>
-                    </PrimaryNavItem>
-                  );
-                } else if (user) {
-                  return (
-                    <PrimaryNavItem href={signoutPath} title="Sign Out">
-                      <SignOutIcon />
-                      <A11yText>Sign Out</A11yText>
-                    </PrimaryNavItem>
-                  );
-                }
-                return (
-                  <PrimaryNavItem href={signinPath} title="Sign In">
-                    <SignInIcon />
-                    <A11yText>Sign In</A11yText>
-                  </PrimaryNavItem>
-                );
-              }}
-            </SessionProvider>
-          </Fragment>
-        ) : null}
-=======
         {ENABLE_DEV_FEATURES ? (
           <Fragment>
             <PrimaryNavItem
@@ -137,11 +87,12 @@
             <NavSeparator />
           </Fragment>
         ) : null}
-        <PrimaryNavItem to={`${adminPath}/signin`} title="Sign Out">
-          <SignOutIcon />
-          <A11yText>Sign Out</A11yText>
-        </PrimaryNavItem>
->>>>>>> 95b4e466
+        {withAuth ? (
+          <PrimaryNavItem href={signoutPath} title="Sign Out">
+            <SignOutIcon />
+            <A11yText>Sign Out</A11yText>
+          </PrimaryNavItem>
+        ) : null}
       </NavGroup>
     </PrimaryNav>
   );
